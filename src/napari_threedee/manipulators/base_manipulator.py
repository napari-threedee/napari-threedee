from abc import ABC, abstractmethod
from typing import Optional, Tuple

import numpy as np
from napari.utils.geometry import project_points_onto_plane, rotation_matrix_from_vectors_3d
from napari.utils.translations import trans
from napari.viewer import Viewer
from vispy.scene import Mesh
from vispy.visuals.transforms import MatrixTransform

from .manipulator_utils import make_translator_meshes, select_rotator, color_lines, make_rotator_meshes
from ..utils.selection_utils import select_line_segment, select_mesh_from_click
from ..utils.napari_utils import get_vispy_node, get_napari_visual, add_mouse_callback_safe, remove_mouse_callback_safe


class BaseManipulator(ABC):
    """Base class for manipulators.

    To implement:
        1. Define self._initial_translator_normals in the __init__. This a
        (Nx3) numpy array containing the normal direction for each of the N
        translators to be created defined in displayed data coordinates.
        2. Define self._initial_rotator_normals in the __init__. This a
        (Nx3) numpy array containing the normal direction for each of the N
        rotators to be created defined in displayed data coordinates.
        3. Call the super.__init__() last.
        4. Implement the drag callback functions

    Parameters
    ----------
    viewer : Viewer
        The napari viewer containing the visuals.
    layer : Optional[Layer]
        The callback_list to attach the manipulator to.
    order : int
        The order to place the manipulator visuals in the vispy scene graph.
    translator_length : float
        The length of the translator arms in data units.
    translator_width : float
        The width of the translator arms in data units.
    rotator_radius : float
        The radius of the rotators in data units.
    rotator_width : float
        The width of the rotators in data units.

    Attributes
    ----------
    translation : np.ndarray
        (3, 1) array containing the coordinates to the translation of the manipulator.
    rot_mat : np.ndarray
        (3, 3) array containing the rotation matrix applied to the manipluator.
    translator_length : float
        The length of the translator arms in data units.
    translator_width : float
        The width of the translator arms in data units.
    rotator_radius : float
        The radius of the rotators in data units.
    rotator_width : float
        The width of the rotators in data units.
    translator_normals : np.ndarray
        (N x 3) array containing the normal vector for each of the N translators.
    rotator_normals : np.ndarray
        (N x 3) array containing the normal vector for each of the N rotators.

    Notes
    -----
    _N_SEGMENTS_ROTATOR : float
        The number of segments to discretize the rotator into. More segments
        makes the rotator look more smooth, but will reduce rendering performance.
    _N_TUBE_POINTS : float
        The number of points to use to represent the circular crossection of the
        manipulator objects. More points makes the manipulator appear more smooth, but
        will reduce the rendering performance.
    """
    _N_SEGMENTS_ROTATOR = 50
    _N_TUBE_POINTS = 15
    def __init__(
            self,
            viewer,
            layer=None,
            visible: bool = True,
            order: int = 0,
            translator_length: float = 50,
            translator_width: float = 1,
            rotator_radius: float = 5,
            rotator_width: float = 1,
    ):
        super().__init__()
        self._viewer = viewer
        self._layer = layer

        self._translator_length = translator_length
        self._translator_width = translator_width
        self._rotator_radius = rotator_radius
        self._rotator_width = rotator_width

        # this is used to store the vector to the initial click
        # on a rotator for calculating the rotation
        self._initial_click_vector = None

        # Initialize the rotation matrix describing the orientation of the manipulator.
        self._rot_mat = np.eye(3)

        # this is used to store the initial rotation matrix before
        # starting a rotation
        self._initial_rot_mat = None

        # CMYRGB for 6 axes data in x, y, z, ... ordering
        self._default_color = [
            [1, 1, 0, 1],
            [0, 1, 1, 1],
            [1, 0, 1, 1],
            [1, 0, 0, 1],
            [0, 1, 0, 1],
            [0, 0, 1, 1],
        ]

        # initialize the arrow lines. if they weren't defined by the super class,
        # initialize them as empty.
        if not hasattr(self, '_initial_translator_normals'):
            self._initial_translator_normals = np.empty((0, 3))
        self._init_translators()

        # initialize the rotators. if they weren't defined by the super class,
        # initialize them as empty.
        if not hasattr(self, '_initial_rotator_normals'):
            self._initial_rotator_normals = np.empty((0, 3))
        self._init_rotators()

        # get the callback_list node to pass as the parent of the manipulator
        parent = get_vispy_node(viewer, layer)
        self.node = Mesh(mode='triangles', shading='smooth', parent=parent)

        self.node.transform = MatrixTransform()
        self.node.order = order

        self.node.canvas._backend.destroyed.connect(self._set_canvas_none)

        self._viewer.camera.events.zoom.connect(self._on_zoom_change)

        self.visible = visible
        self._on_matrix_change()
        self._on_data_change()


    def _init_translators(self):
        translator_vertices, translator_indices, translator_colors, triangle_indices = make_translator_meshes(
            centroids=np.asarray([0, 0, 0]),
            normals=self._initial_translator_normals,
            colors=self._default_color[:len(self._initial_translator_normals)],
            translator_length=self.translator_length,
            tube_radius=self._translator_width,
            tube_points=self._N_TUBE_POINTS,
        )

        self.translator_vertices = translator_vertices
        self.translator_indices = translator_indices
        self.translator_colors = translator_colors
        self.translator_triangle_indices = triangle_indices

        self._translator_normals = self._initial_translator_normals.copy()

    def _init_rotators(self):
        if len(self._initial_rotator_normals) == 0:
            return None
        rotator_vertices, rotator_indices, rotator_colors, triangle_indices = make_rotator_meshes(
            centroids=np.repeat([0, 0, 0], 3, axis=0),
            normals=self._initial_rotator_normals,
            colors=self._default_color[:len(self._initial_rotator_normals)],
            rotator_radius=self.rotator_radius,
            tube_radius=1,
            tube_points=self._N_TUBE_POINTS,
            n_segments=self._N_SEGMENTS_ROTATOR
        )

        self.rotator_vertices = rotator_vertices
        self.rotator_indices = rotator_indices
        self.rotator_colors = rotator_colors
        self.rotator_triangle_indices = triangle_indices

        self._rotator_normals = self._initial_rotator_normals.copy()

    @property
    def visible(self) -> bool:
        return self._visible

    @visible.setter
    def visible(self, visible: bool):
        # set visibility on visuals
        self.node.visible = visible
        if visible is True:
            self.connect_callbacks()
        else:
            self.disconnect_callbacks()
        self._visible = self.node.visible

    def connect_callbacks(self):
<<<<<<< HEAD
        add_mouse_callback_safe(
            self._layer.mouse_drag_callbacks,
            self._on_click,
            index=0
        )

    def disconnect_callbacks(self):
        remove_mouse_callback_safe(
            self._layer.mouse_drag_callbacks,
            self._on_click
        )
=======
        if self._mouse_callback not in self._layer.mouse_drag_callbacks:
            add_mouse_callback_safe(self._layer, self._mouse_callback, index=0)

    def disconnect_callbacks(self):
        if self._mouse_callback in self._layer.mouse_drag_callbacks:
            remove_mouse_callback_safe(self._layer, self._mouse_callback)
>>>>>>> ae742985

    @property
    def translation(self) -> np.ndarray:
        return self._translation

    @translation.setter
    def translation(self, translation: np.ndarray):
        self._translation = np.asarray(translation)
        self._on_matrix_change()

    @property
    def rot_mat(self) -> np.ndarray:
        return self._rot_mat

    @rot_mat.setter
    def rot_mat(self, rotation_matrix: np.ndarray):
        self._rot_mat = rotation_matrix
        self._on_matrix_change()

    @property
    def translator_length(self) -> float:
        return self._translator_length

    @translator_length.setter
    def translator_length(self, line_length: float):
        self._translator_length = line_length
        self._on_data_change()

    @property
    def translator_width(self) -> float:
        return self._translator_width

    @translator_width.setter
    def translator_width(self, width: float):
        self._translator_width = width
        self._update_translator_mesh()

    @property
    def rotator_radius(self) -> float:
        return self._rotator_radius

    @rotator_radius.setter
    def rotator_radius(self, rotator_radius):
        self._rotator_radius = rotator_radius
        self._on_data_change()

    @property
    def rotator_width(self) -> float:
        return self._rotator_width

    @rotator_width.setter
    def rotator_width(self, width: float):
        self._rotator_width = width
        self.update_rotator_mesh()

    @property
    def translator_normals(self) -> np.ndarray:
        return (self._initial_translator_normals @ self.rot_mat.T)

    @property
    def rotator_normals(self) -> np.ndarray:
        return (self._initial_rotator_normals @ self.rot_mat.T)

    @property
    def _displayed_translator_vertices(self):
        if self.translator_vertices is not None:
            return (self.translator_vertices @ self.rot_mat.T) + self.translation
        else:
            return None

    @property
    def _displayed_rotator_vertices(self):
        if self.rotator_vertices is not None:
            return (self.rotator_vertices @ self.rot_mat.T) + self.translation
        else:
            return None

<<<<<<< HEAD
    def _on_click(self, layer, event):
=======
    def _mouse_callback(self, layer, event):
>>>>>>> ae742985
        """Mouse call back for selecting and dragging a manipulator."""
        # get click position and direction in data coordinates
        click_position_world = event.position
        click_position_data_3d = np.asarray(
            self._layer._world_to_displayed_data(
                click_position_world,
                event.dims_displayed
            )
        )
        click_dir_data_3d = np.asarray(
            self._layer._world_to_displayed_data_ray(
                event.view_direction,
                event.dims_displayed
            )
        )

        # identify clicked rotator/translator
        selected_translator, selected_rotator = self._check_if_manipulator_clicked(
            plane_point=click_position_data_3d,
            plane_normal=click_dir_data_3d,
        )
        if selected_translator is not None:
            selected_translator_normal = self.translator_normals[selected_translator]
        else:
            selected_translator_normal = None
        if (selected_rotator is not None) or (selected_translator is not None):
            layer.interactive = False


        initial_position_world = event.position
        yield

        if selected_translator is not None or selected_rotator is not None:

            self._setup_translator_drag(
                click_point=click_position_data_3d, selected_translator=selected_translator
            )
            # set up for the mouse drag
            self._setup_rotator_drag(
                click_point=click_position_data_3d, selected_rotator=selected_rotator
            )

            # call the _pre_drag callback
            self._pre_drag(
                click_point=click_position_data_3d,
                selected_translator=selected_translator,
                selected_rotator=selected_rotator
            )

            while event.type == 'mouse_move':
                # click position
                coordinates = np.asarray(layer.world_to_data(event.position))[event.dims_displayed]

                rotator_drag_vector = None
                translator_drag_vector = None
                if selected_translator is not None:
                    # get drag vector projected onto the translator axis
                    projected_distance = layer.projected_distance_from_mouse_drag(
                        start_position=initial_position_world,
                        end_position=event.position,
                        view_direction=event.view_direction,
                        vector=selected_translator_normal,
                        dims_displayed=event.dims_displayed
                    )
                    translator_drag_vector = projected_distance * selected_translator_normal
                    self.translation = self._initial_translation + translator_drag_vector
                    self._while_dragging_translator(selected_translator=selected_translator,
                                                    translation_vector=translator_drag_vector)
                elif selected_rotator is not None:
                    # calculate the rotation matrix for the rotator drag
                    rotator_drag_vector = coordinates - initial_position_world
                    plane_normal = self.rotator_normals[selected_rotator]
                    projected_click_point, _ = project_points_onto_plane(
                        points=coordinates,
                        plane_point=self.translation,
                        plane_normal=plane_normal,
                    )
                    click_vector = np.squeeze(projected_click_point) - self.translation
                    rotation_matrix = rotation_matrix = rotation_matrix_from_vectors_3d(
                        self._initial_click_vector, click_vector
                    )

                    # update the rotation matrix and call the _while_rotator_drag callback
                    self.rot_mat = np.dot(rotation_matrix, self._initial_rot_mat)
                    self._while_dragging_rotator(
                        selected_rotator=selected_rotator,
                        rotation_matrix=rotation_matrix
                    )

                yield

        layer.interactive = True

        # Call a function to clean up after the mouse event
        self._initial_click_vector = None
        self._initial_rot_mat = None
        self._layer._drag_start = None
        self._post_drag()

    def _check_if_manipulator_clicked(
            self,
            plane_point: np.ndarray,
            plane_normal: np.ndarray
    ) -> Tuple[Optional[int], Optional[int]]:
        """Determine if a translator or rotator was clicked on.

        Parameters
        ----------
        plane_point : np.ndarray
            The click point in data coordinates
        plane_normal : np.ndarray
            The vector in the direction of the view (click).

        Returns
        -------
        selected_translator : Optional[int]
            If a translator was clicked, returns the index of the translator.
            If no translator was clicked, returns None.
        selected_rotator : Optional[int]
            If a rotator was clicked, returns the index of the rotator.
            If no rotator was clicked, returns None.
        """
        # project the in view points onto the plane
        if len(self.translator_normals) > 0:
            translator_triangles = self._displayed_translator_vertices[self.translator_indices]
            selected_translator = select_mesh_from_click(
                click_point=plane_point,
                view_direction=plane_normal,
                triangles=translator_triangles,
                triangle_indices=self.translator_triangle_indices
            )
        else:
            selected_translator = None

        if len(self.rotator_normals) > 0:
            rotator_triangles = self._displayed_rotator_vertices[self.rotator_indices]
            selected_rotator = select_mesh_from_click(
                click_point=plane_point,
                view_direction=plane_normal,
                triangles=rotator_triangles,
                triangle_indices=self.rotator_triangle_indices
            )
        else:
            selected_rotator = None

        return selected_translator, selected_rotator

    def _setup_translator_drag(self, click_point: np.ndarray, selected_translator: Optional[int]):
        if selected_translator is not None:
            self._initial_translation = self.translation.copy()

    def _setup_rotator_drag(self, click_point: np.ndarray, selected_rotator: Optional[int]):
        if selected_rotator is not None:
            normal = self.rotator_normals[selected_rotator]

            # project the click point on to the plane of the rotat
            initial_click_point, _ = project_points_onto_plane(
                points=click_point,
                plane_point=self.translation,
                plane_normal=normal,
            )

            self._initial_click_vector = np.squeeze(initial_click_point) - self.translation
            self._initial_rot_mat = self.rot_mat.copy()

    def _pre_drag(
            self,
            click_point: np.ndarray,
            selected_translator: Optional[int],
            selected_rotator: Optional[int]
    ):
        """This is called at the beginning of the drag event and is
        typically used to save information that will be used during the
        drag callbacks (e.g., initial positions).

        Parameters
        ----------
        click_point : np.ndarray
            The click point in data coordinates (displayed dims only).
        selected_translator : Optional[int]
            The index of the selected translator. The index corresponds
            to self.translator_normals. This is None when
            no translator has been selected.
        selected_rotator : Optional[int]
            The index of the selected rotator. The index corresponds
            to self.rotator_normals. This is None when
            no rotator has been selected.
        """
        pass

    def _while_dragging_translator(self, selected_translator: int, translation_vector: np.ndarray):
        """This callback is called during translator drags events.

        Parameters
        ----------
        selected_translator : int
            The index of the selected translator. This index corresponds to
            the self.translator_normals.
        translation_vector : np.ndarray
            The vector describing the current dragposition from the initial position
            projected onto the selected translator.
        """
        pass

    def _while_dragging_rotator(self, selected_rotator: int, rotation_matrix: np.ndarray):
        """This callback is called during rotator drag events.

        Parameters
        ----------
        selected_rotator : int
            The index of the selected rotator. This index corresponds to
            the self.rotator_normals.
        rotation_matrix : np.ndarray
            The (3 x 3) rotation matrix for the rotation from the initial point
            to the current point in the drag.
        """
        pass

    def _post_drag(self):
        """This callback is called at the end of the drag event and should
        be used to clean up any variables set during the click event.
        """
        pass

    def _set_canvas_none(self):
        self.node._set_canvas(None)

    def _on_visible_change(self):
        """Change visibiliy of axes."""
        self.node.visible = True
        self._on_zoom_change()

    def _update_translator_mesh(self):
        """Update the mesh for the translator"""
        translator_vertices, translator_indices, translator_colors, triangle_indices = make_translator_meshes(
            centroids=self.translation,
            normals=self.translator_normals,
            colors=self._default_color[:len(self.translator_normals)],
            translator_length=self.translator_length,
            tube_radius=self._translator_width,
            tube_points=self._N_TUBE_POINTS,
        )
        self.translator_vertices = translator_vertices
        self.translator_indices = translator_indices
        self.translator_colors = translator_colors
        self.triangle_indices = triangle_indices
        self._on_data_change()

    def _update_rotator_mesh(self):
        """Update rotator mesh"""
        rotator_vertices, rotator_indices, rotator_colors, triangle_indices = make_rotator_meshes(
            centroids=np.repeat([0, 0, 0], 3, axis=0),
            normals=self._rotator_normals,
            colors=self._default_color[:len(self._initial_rotator_normals)],
            rotator_radius=self.rotator_radius,
            tube_radius=self.rotator_width,
            tube_points=self._N_TUBE_POINTS,
            n_segments=self._N_SEGMENTS_ROTATOR
        )

        self.rotator_vertices = rotator_vertices
        self.rotator_indices = rotator_indices
        self.rotator_colors = rotator_colors
        self.rotator_triangle_indices = triangle_indices

        self._on_matrix_change()


    def _on_data_change(self):
        """Change style of axes."""

        # Actual number of displayed dims
        ndisplay = self._viewer.dims.ndisplay

        # Determine data based the number of displayed dimensions
        if ndisplay == 2:
            # make the arrow lines
            data = self._line_data2D
            color = color_lines(self._default_color)
        elif ndisplay == 3:
            # make the arrow lines, reverse axes for vispy display
            translator_vertices = self.translator_vertices[:, ::-1]
            translator_indices = self.translator_indices.copy()
            translator_colors = self.translator_colors
        else:
            raise ValueError(
                trans._(
                    'Invalid ndisplay value',
                    deferred=True,
                )
            )

        if len(self._initial_rotator_normals) > 0:
            translator_indices += len(self.rotator_vertices)
            vertices = np.concatenate([self.rotator_vertices[:, ::-1], translator_vertices])
            faces = np.concatenate([self.rotator_indices, translator_indices])
            colors = np.concatenate([self.rotator_colors, translator_colors])
        else:
            vertices = translator_vertices
            faces = translator_indices
            colors = translator_colors

        self.node.set_data(
            vertices=vertices,
            faces=faces,
            vertex_colors=colors
        )

    def _on_zoom_change(self):
        """Update axes length based on zoom scale."""
        # if not self._viewer.axes.visible:
        #     return
        return  # turn off temporarily
        scale = 1 / self._viewer.camera.zoom

        # If scale has not changed, do not redraw
        if abs(np.log10(self._scale) - np.log10(scale)) < 1e-4:
            return
        self._scale = scale
        scale_canvas2world = self._scale
        target_canvas_pixels = self._target_length
        scale = target_canvas_pixels * scale_canvas2world
        # Update axes scale
        self.node.transform.scale = [scale, scale, scale, 1]


    def _on_matrix_change(self):
        # convert NumPy axis ordering to VisPy axis ordering
        # by reversing the axes order and flipping the linear
        # matrix
        translate = self.translation[::-1]
        rot_matrix = self.rot_mat[::-1, ::-1].T

        # Embed in the top left corner of a 4x4 affine matrix
        affine_matrix = np.eye(4)
        affine_matrix[: rot_matrix.shape[0], : rot_matrix.shape[1]] = rot_matrix
        affine_matrix[-1, : len(translate)] = translate

        self.node.transform.matrix = affine_matrix<|MERGE_RESOLUTION|>--- conflicted
+++ resolved
@@ -195,7 +195,6 @@
         self._visible = self.node.visible
 
     def connect_callbacks(self):
-<<<<<<< HEAD
         add_mouse_callback_safe(
             self._layer.mouse_drag_callbacks,
             self._on_click,
@@ -207,14 +206,6 @@
             self._layer.mouse_drag_callbacks,
             self._on_click
         )
-=======
-        if self._mouse_callback not in self._layer.mouse_drag_callbacks:
-            add_mouse_callback_safe(self._layer, self._mouse_callback, index=0)
-
-    def disconnect_callbacks(self):
-        if self._mouse_callback in self._layer.mouse_drag_callbacks:
-            remove_mouse_callback_safe(self._layer, self._mouse_callback)
->>>>>>> ae742985
 
     @property
     def translation(self) -> np.ndarray:
@@ -292,11 +283,7 @@
         else:
             return None
 
-<<<<<<< HEAD
-    def _on_click(self, layer, event):
-=======
     def _mouse_callback(self, layer, event):
->>>>>>> ae742985
         """Mouse call back for selecting and dragging a manipulator."""
         # get click position and direction in data coordinates
         click_position_world = event.position
