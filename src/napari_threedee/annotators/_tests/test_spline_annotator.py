--- conflicted
+++ resolved
@@ -15,15 +15,9 @@
     assert len(annotator.points_layer.data) == 0
 
 
-<<<<<<< HEAD
 def test_add_point(spline_annotator):
     points_layer = spline_annotator.points_layer
-    label = spline_annotator.SPLINE_ID_COLUMN
-=======
-def test_add_point(filament_annotator):
-    points_layer = filament_annotator.points_layer
-    label = filament_annotator.SPLINE_ID_FEATURES_KEY
->>>>>>> af4e88c3
+    label = spline_annotator.SPLINE_ID_FEATURES_KEY
 
     # start empty
     assert len(points_layer.data) == 0
