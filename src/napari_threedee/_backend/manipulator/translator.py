from typing import List

import numpy as np
from pydantic import BaseModel

from napari_threedee._backend.manipulator._interface import _Grabbable
from napari_threedee._backend.manipulator.axis_model import AxisSet, AxisModel


class Translator(BaseModel, _Grabbable):
    """Axis, offset from origin with a handle at the base."""
    axis: AxisModel
    length: float = 3
<<<<<<< HEAD
    distance_from_origin: float = 21  # distance of start point from origin
    handle_size: float = 10
=======
    distance_from_origin: float = 20  # distance of start point from origin
>>>>>>> 7d3b64b0

    @property
    def start_point(self) -> np.ndarray:
        return self.distance_from_origin * np.array(self.axis.vector)

    @property
    def end_point(self) -> np.ndarray:
        return (self.distance_from_origin + self.length) * np.array(self.axis.vector)

    @property
    def points(self) -> np.ndarray:
        return np.stack([self.start_point, self.end_point], axis=0)

    @property
    def handle_point(self) -> np.ndarray:
        return self.end_point

    @classmethod
    def from_string(cls, axis: str):
        return cls(axis=AxisModel.from_string(axis))


class TranslatorSet(List[Translator]):
    @classmethod
    def from_axis_set(cls, axes: AxisSet):
        return cls(Translator(axis=axis) for axis in axes)

    @classmethod
    def from_string(cls, axes: str):
        if axes == '':
            return None
        return cls.from_axis_set(AxisSet.from_string(axes))

    def __str__(self) -> str:
        return ''.join(translator.axis.name for translator in self)<|MERGE_RESOLUTION|>--- conflicted
+++ resolved
@@ -11,12 +11,8 @@
     """Axis, offset from origin with a handle at the base."""
     axis: AxisModel
     length: float = 3
-<<<<<<< HEAD
-    distance_from_origin: float = 21  # distance of start point from origin
+    distance_from_origin: float = 20  # distance of start point from origin
     handle_size: float = 10
-=======
-    distance_from_origin: float = 20  # distance of start point from origin
->>>>>>> 7d3b64b0
 
     @property
     def start_point(self) -> np.ndarray:
